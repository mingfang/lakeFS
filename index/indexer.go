--- conflicted
+++ resolved
@@ -32,15 +32,10 @@
 
 type Index interface {
 	Tree(repoId, branch string) error
-<<<<<<< HEAD
 	ReadObject(repoId, ref, path string) (*model.Object, error)
-	ReadEntry(repoId, ref, path string) (*model.Entry, error)
-=======
-	ReadObject(repoId, branch, path string) (*model.Object, error)
-	ReadEntryObject(repoId, branch, path string) (*model.Entry, error)
-	ReadEntryTree(repoId, branch, path string) (*model.Entry, error)
-	ReadRootObject(repoId, branch string) (*model.Root, error)
->>>>>>> 4247a09b
+	ReadEntryObject(repoId, ref, path string) (*model.Entry, error)
+	ReadEntryTree(repoId, ref, path string) (*model.Entry, error)
+	ReadRootObject(repoId, ref string) (*model.Root, error)
 	WriteObject(repoId, branch, path string, object *model.Object) error
 	WriteEntry(repoId, branch, path string, entry *model.Entry) error
 	WriteFile(repoId, branch, path string, entry *model.Entry, obj *model.Object) error
@@ -182,7 +177,7 @@
 		r.commit.GetTree())
 }
 
-func (index *KVIndex) resolveRef(tx store.RepoReadOnlyOperations, ref string) (*reference, error) {
+func resolveRef(tx store.RepoReadOnlyOperations, ref string) (*reference, error) {
 	// if this is not
 	if ident.IsHash(ref) {
 		// this looks like a straight up commit, let's see if it exists
@@ -222,7 +217,7 @@
 			return nil, err
 		}
 
-		reference, err := index.resolveRef(tx, ref)
+		reference, err := resolveRef(tx, ref)
 		if err != nil {
 			return nil, err
 		}
@@ -261,109 +256,77 @@
 	}
 	return obj.(*model.Object), nil
 }
-<<<<<<< HEAD
-
-func (index *KVIndex) ReadEntry(repoId, ref, path string) (*model.Entry, error) {
-	entry, err := index.kv.RepoReadTransact(repoId, func(tx store.RepoReadOnlyOperations) (interface{}, error) {
-
-		reference, err := index.resolveRef(tx, ref)
-		if err != nil {
-			return nil, err
-		}
-		var entry *model.Entry
-
-		if reference.isBranch {
-			we, err := tx.ReadFromWorkspace(reference.branch.GetName(), path)
-			if xerrors.Is(err, db.ErrNotFound) {
-				// not in workspace, let's try reading it from branch tree
-				_, err := tx.ReadRepo()
-				if err != nil {
-					return nil, err
-				}
-				m := merkle.New(reference.branch.GetWorkspaceRoot())
-				entry, err = m.GetEntry(tx, path, model.Entry_OBJECT)
-				if err != nil {
-					return nil, err
-				}
-				return entry, nil
-			}
-			if err != nil {
-				// an actual error has occurred, return it.
+func readEntry(tx store.RepoReadOnlyOperations, ref, path string, typ model.Entry_Type) (*model.Entry, error) {
+	var entry *model.Entry
+
+	_, err := tx.ReadRepo()
+	if err != nil {
+		return nil, err
+	}
+
+	reference, err := resolveRef(tx, ref)
+	if err != nil {
+		return nil, err
+	}
+	root := reference.commit.GetTree()
+	if reference.isBranch {
+		// try reading from workspace
+		we, err := tx.ReadFromWorkspace(reference.branch.GetName(), path)
+
+		// continue with we only if we got no error
+		if err != nil {
+			if !xerrors.Is(err, db.ErrNotFound) {
 				return nil, err
 			}
+		} else {
 			if we.GetTombstone() {
 				// object was deleted deleted
 				return nil, db.ErrNotFound
 			}
-			// exists in workspace
 			return we.GetEntry(), nil
 		}
-		// otherwise, read from commit
-		m := merkle.New(reference.commit.GetTree())
-		entry, err = m.GetEntry(tx, path, model.Entry_OBJECT)
-		if err != nil {
-			return nil, err
-		}
-		return entry, nil
-=======
-func readEntry(tx store.RepoReadOnlyOperations, branch, path string, typ model.Entry_Type) (*model.Entry, error) {
-	var entry *model.Entry
-	we, err := tx.ReadFromWorkspace(branch, path)
-	if xerrors.Is(err, db.ErrNotFound) {
-		// not in workspace, let's try reading it from branch tree
-		_, err := tx.ReadRepo()
-		if err != nil {
-			return nil, err
-		}
-		root, err := resolveReadRoot(tx, branch)
-		if err != nil {
-			return nil, err
-		}
-		m := merkle.New(root)
-		entry, err = m.GetEntry(tx, path, typ)
-		if err != nil {
-			return nil, err
-		}
-		return entry, nil
-	}
-	if err != nil {
-		// an actual error has occurred, return it.
-		return nil, err
-	}
-	if we.GetTombstone() {
-		// object was deleted deleted
-		return nil, db.ErrNotFound
-	}
-	// exists in workspace
-	return we.GetEntry(), nil
-}
+		root = reference.branch.GetWorkspaceRoot()
+	}
+
+	m := merkle.New(root)
+	entry, err = m.GetEntry(tx, path, typ)
+	if err != nil {
+		return nil, err
+	}
+	return entry, nil
+}
+
 func (index *KVIndex) ReadEntry(repoId, branch, path string, typ model.Entry_Type) (*model.Entry, error) {
 	entry, err := index.kv.RepoReadTransact(repoId, func(tx store.RepoReadOnlyOperations) (interface{}, error) {
 		return readEntry(tx, branch, path, typ)
->>>>>>> 4247a09b
 	})
 	if err != nil {
 		return nil, err
 	}
 	return entry.(*model.Entry), nil
 }
-func (index *KVIndex) ReadRootObject(repoId, branch string) (*model.Root, error) {
+
+func (index *KVIndex) ReadRootObject(repoId, ref string) (*model.Root, error) {
 	root, err := index.kv.RepoReadTransact(repoId, func(tx store.RepoReadOnlyOperations) (i interface{}, err error) {
 		_, err = tx.ReadRepo()
 		if err != nil {
 			return nil, err
 		}
-		root, err := resolveReadRoot(tx, branch)
-		if err != nil {
-			return nil, err
-		}
-		return tx.ReadRoot(root)
+		reference, err := resolveRef(tx, ref)
+		if err != nil {
+			return nil, err
+		}
+		if reference.isBranch {
+			return tx.ReadRoot(reference.branch.GetWorkspaceRoot())
+		}
+		return tx.ReadRoot(reference.commit.GetTree())
 	})
 	if err != nil {
 		return nil, err
 	}
 	return root.(*model.Root), nil
 }
+
 func (index *KVIndex) ReadEntryTree(repoId, branch, path string) (*model.Entry, error) {
 	return index.ReadEntry(repoId, branch, path, model.Entry_TREE)
 }
@@ -504,7 +467,7 @@
 			return nil, err
 		}
 
-		reference, err := index.resolveRef(tx, ref)
+		reference, err := resolveRef(tx, ref)
 		if err != nil {
 			return nil, err
 		}
@@ -685,13 +648,13 @@
 func (index *KVIndex) Diff(repoId, leftRef, rightRef string) (merkle.Differences, error) {
 	res, err := index.kv.RepoReadTransact(repoId, func(tx store.RepoReadOnlyOperations) (i interface{}, err error) {
 
-		lRef, err := index.resolveRef(tx, leftRef)
+		lRef, err := resolveRef(tx, leftRef)
 		if err != nil {
 			log.WithError(err).WithField("ref", leftRef).Error("could not resolve left ref")
 			return nil, err
 		}
 
-		rRef, err := index.resolveRef(tx, rightRef)
+		rRef, err := resolveRef(tx, rightRef)
 		if err != nil {
 			log.WithError(err).WithField("ref", rRef).Error("could not resolve right ref")
 			return nil, err
