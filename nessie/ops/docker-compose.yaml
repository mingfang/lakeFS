version: '3'
services:
  lakefs:
    image: "${REPO:-treeverse}/lakefs:${TAG:-dev}"
    ports:
      - "8000:8000"
    depends_on:
      - "postgres"
    volumes: 
      - lakefs-app:/app:ro
    environment:
      - LAKEFS_AUTH_ENCRYPT_SECRET_KEY=some random secret string
      - LAKEFS_DATABASE_CONNECTION_STRING=postgres://lakefs:lakefs@postgres/postgres?sslmode=disable
      - LAKEFS_BLOCKSTORE_TYPE=${LAKEFS_BLOCKSTORE_TYPE:-local}
      - LAKEFS_BLOCKSTORE_LOCAL_PATH=/home/lakefs
      - LAKEFS_BLOCKSTORE_S3_CREDENTIALS_ACCESS_KEY_ID=${AWS_ACCESS_KEY_ID}
      - LAKEFS_BLOCKSTORE_S3_CREDENTIALS_SECRET_ACCESS_KEY=${AWS_SECRET_ACCESS_KEY}
      - LAKEFS_LOGGING_LEVEL=DEBUG
      - LAKEFS_BLOCKSTORE_GS_CREDENTIALS_JSON
      - LAKEFS_STATS_ENABLED
      - LAKEFS_BLOCKSTORE_AZURE_STORAGE_ACCOUNT
      - LAKEFS_BLOCKSTORE_AZURE_STORAGE_ACCESS_KEY
      - ACTIONS_VAR=this_is_actions_var
    entrypoint: ["/app/wait-for", "postgres:5432", "--", "/app/lakefs", "run"]
  postgres:
    image: "postgres:11"
    ports:
      - "5432:5432"
    environment:
      POSTGRES_USER: lakefs
      POSTGRES_PASSWORD: lakefs
  nessie:
    image: "golang:1.16.2-alpine"
    links:
      - lakefs:s3.local.lakefs.io
      - lakefs:testmultipartupload.s3.local.lakefs.io
      - lakefs:testdeleteobjects.s3.local.lakefs.io
    environment:
      - CGO_ENABLED=0
      - AWS_ACCESS_KEY_ID
      - AWS_SECRET_ACCESS_KEY
      - AWS_REGION=us-east-1
      - NESSIE_TEST_DATA_ACCESS
      - NESSIE_STORAGE_NAMESPACE
      - NESSIE_AWS_ACCESS_KEY_ID
      - NESSIE_AWS_SECRET_ACCESS_KEY
      - NESSIE_ENDPOINT_URL=http://lakefs:8000
      - NESSIE_LAKECTL_DIR=/app
    working_dir: /lakefs
# entrypoint: ["go", "test", "-v", "./nessie", "--system-tests"]
    entrypoint: ["/bin/sh", "./nessie/ops/nessie-bootstrap.sh"]
    volumes:
      - lakefs-code:/lakefs
      - lakefs-app:/app:ro 

volumes:
  lakefs-code:
    driver: local
    driver_opts:
      o: bind
      type: none
<<<<<<< HEAD
      device: ${LAKEFS_ROOT}
  lakefs-app:

=======
      device: ${LAKEFS_ROOT:-.}
>>>>>>> 536ce3bb
<|MERGE_RESOLUTION|>--- conflicted
+++ resolved
@@ -59,10 +59,5 @@
     driver_opts:
       o: bind
       type: none
-<<<<<<< HEAD
-      device: ${LAKEFS_ROOT}
-  lakefs-app:
-
-=======
       device: ${LAKEFS_ROOT:-.}
->>>>>>> 536ce3bb
+  lakefs-app: