--- conflicted
+++ resolved
@@ -2,13 +2,10 @@
 
 import (
 	"testing"
-<<<<<<< HEAD
+  "time"
 
 	"github.com/spf13/viper"
 	"github.com/treeverse/lakefs/pkg/block"
-=======
-	"time"
->>>>>>> 798e7b7d
 )
 
 var emptyVars = make(map[string]string)
