--- conflicted
+++ resolved
@@ -124,11 +124,7 @@
 	s = normalizeCommitID(s)
 	s = normalizeChecksum(s)
 	s = normalizeShortCommitID(s)
-<<<<<<< HEAD
 	return s
-=======
-	return strings.ReplaceAll(s, "\r\n", "\n")
->>>>>>> 9fbbd72c
 }
 
 func RunCmdAndVerifySuccessWithFile(t *testing.T, cmd string, isTerminal bool, goldenFile string, vars map[string]string) {
@@ -182,11 +178,7 @@
 }
 
 var (
-<<<<<<< HEAD
 	timeStampRegexp     = regexp.MustCompile(`timestamp: \d+\n`)
-=======
-	timeStampRegexp     = regexp.MustCompile(`timestamp: \d+\r?\n`)
->>>>>>> 9fbbd72c
 	timeRegexp          = regexp.MustCompile(`\d{4}-\d{2}-\d{2} \d{2}:\d{2}:\d{2} [-+]\d{4} \w{1,3}`)
 	commitIDRegExp      = regexp.MustCompile(`[\d|a-f]{64}`)
 	shortCommitIDRegExp = regexp.MustCompile(`[\d|a-f]{16}`)
